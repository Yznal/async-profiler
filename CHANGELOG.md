--- conflicted
+++ resolved
@@ -1,26 +1,15 @@
 # Changelog
 
-<<<<<<< HEAD
-## [1.8.2] - 2020-11-01
-
-### Improvements
- - AArch64 build is now provided out of the box
-=======
 ## [1.8.2] - 2020-11-02
 
 ### Improvements
  - AArch64 build is now provided out of the box
  - Compatibility with JDK 15 and JDK 16
->>>>>>> 13394b71
 
 ### Bug fixes
  - More careful native stack walking in wall-clock mode
  - `resume` command is not compatible with JFR format
-<<<<<<< HEAD
- - Native libraries loaded in runtime are not detected on JDK 15
-=======
  - Wrong allocation sizes on JDK 8u262
->>>>>>> 13394b71
 
 ## [1.8.1] - 2020-09-05
 
