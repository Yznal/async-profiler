--- conflicted
+++ resolved
@@ -1,6 +1,5 @@
 # Changelog
 
-<<<<<<< HEAD
 ## [2.0-b1] - Early access
 
 ### Features
@@ -16,7 +15,7 @@
 
 ### Changes
  - Removed non-ASL code. No more CDDL license
-=======
+
 ## [1.8.3] - 2021-01-06
 
 ### Improvements
@@ -26,7 +25,6 @@
  - Fixed possible deadlock on non-HotSpot JVMs
  - Gracefully stop profiler when terminating JVM
  - Fixed GetStackTrace problem after RedefineClasses
->>>>>>> b5a67c2b
 
 ## [1.8.2] - 2020-11-02
 
