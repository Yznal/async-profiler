/*
 * Copyright 2018 Andrei Pangin
 *
 * Licensed under the Apache License, Version 2.0 (the "License");
 * you may not use this file except in compliance with the License.
 * You may obtain a copy of the License at
 *
 *     http://www.apache.org/licenses/LICENSE-2.0
 *
 * Unless required by applicable law or agreed to in writing, software
 * distributed under the License is distributed on an "AS IS" BASIS,
 * WITHOUT WARRANTIES OR CONDITIONS OF ANY KIND, either express or implied.
 * See the License for the specific language governing permissions and
 * limitations under the License.
 */

#include <map>
#include <string>
#include <arpa/inet.h>
#include <cxxabi.h>
#include <fcntl.h>
#include <stdint.h>
#include <stdlib.h>
#include <string.h>
#include <sys/types.h>
#include <unistd.h>
#include "flightRecorder.h"
#include "jfrMetadata.h"
#include "dictionary.h"
#include "os.h"
#include "profiler.h"
#include "threadFilter.h"
#include "vmStructs.h"


const int BUFFER_SIZE = 1024;
const int BUFFER_LIMIT = BUFFER_SIZE - 128;
const int RECORDING_BUFFER_SIZE = 65536;
const int RECORDING_BUFFER_LIMIT = RECORDING_BUFFER_SIZE - 4096;


enum FrameTypeId {
    FRAME_INTERPRETED  = 1,
    FRAME_JIT_COMPILED = 2,
    FRAME_INLINED      = 3,
    FRAME_NATIVE       = 4,
    FRAME_CPP          = 5,
    FRAME_KERNEL       = 6,
};


struct CpuTime {
    u64 real;
    u64 user;
    u64 system;
};

struct CpuTimes {
    CpuTime proc;
    CpuTime total;
};


class MethodInfo {
  public:
    MethodInfo() : _key(0) {
    }

    u32 _key;
    u32 _class;
    u32 _name;
    u32 _sig;
    jint _modifiers;
    jint _line_number_table_size;
    jvmtiLineNumberEntry* _line_number_table;
    FrameTypeId _type;

    jint getLineNumber(jint bci) {
        if (_line_number_table_size == 0) {
            return 0;
        }

        int i = 1;
        while (i < _line_number_table_size && bci >= _line_number_table[i].start_location) {
            i++;
        }
        return _line_number_table[i - 1].line_number;
    }
};


class Buffer {
  private:
    int _offset;
    char _data[BUFFER_SIZE - sizeof(int)];

  public:
    Buffer() : _offset(0) {
    }

    const char* data() const {
        return _data;
    }

    int offset() const {
        return _offset;
    }

    int skip(int delta) {
        int offset = _offset;
        _offset = offset + delta;
        return offset;
    }

    void reset() {
        _offset = 0;
    }

    void put(const char* v, int len) {
        memcpy(_data + _offset, v, len);
        _offset += len;
    }

    void put8(char v) {
        _data[_offset++] = v;
    }

    void put16(short v) {
        *(short*)(_data + _offset) = htons(v);
        _offset += 2;
    }

    void put32(int v) {
        *(int*)(_data + _offset) = htonl(v);
        _offset += 4;
    }

    void put64(u64 v) {
        *(u64*)(_data + _offset) = OS::hton64(v);
        _offset += 8;
    }

    void putFloat(float v) {
        union {
            float f;
            int i;
        } u;

        u.f = v;
        put32(u.i);
    }

    void putVarint(u64 v) {
        char b = v;
        while ((v >>= 7) != 0) {
            _data[_offset++] = b | 0x80;
            b = v;
        }
        _data[_offset++] = b;
    }

    void putUtf8(const char* v) {
        putUtf8(v, strlen(v));
    }

    void putUtf8(const char* v, int len) {
        put8(3);
        putVarint(len);
        put(v, len);
    }

    void put8(int offset, char v) {
        _data[offset] = v;
    }

    void putVar32(int offset, u32 v) {
        _data[offset] = v | 0x80;
        _data[offset + 1] = (v >> 7) | 0x80;
        _data[offset + 2] = (v >> 14) | 0x80;
        _data[offset + 3] = (v >> 21) | 0x80;
        _data[offset + 4] = (v >> 28);
    }
};

class RecordingBuffer : public Buffer {
  private:
    char _buf[RECORDING_BUFFER_SIZE - sizeof(Buffer)];

  public:
    RecordingBuffer() : Buffer() {
    }
};


class Recording {
  private:
    static SpinLock _cpu_monitor_lock;

    RecordingBuffer _buf[CONCURRENCY_LEVEL];
    int _fd;
<<<<<<< HEAD
    int _available_processors;
=======
    off_t _file_offset;
>>>>>>> 48e4fd50
    ThreadFilter _thread_set;
    Dictionary _packages;
    Dictionary _symbols;
    std::map<jmethodID, MethodInfo> _method_map;
    u64 _start_time;
    u64 _start_nanos;
    u64 _stop_time;
    u64 _stop_nanos;
    Buffer _cpu_monitor_buf;
    Timer* _cpu_monitor;
    CpuTimes _last_times;

    void startCpuMonitor() {
        VM::jvmti()->GetAvailableProcessors(&_available_processors);
        _last_times.proc.real = OS::getProcessCpuTime(&_last_times.proc.user, &_last_times.proc.system);
        _last_times.total.real = OS::getTotalCpuTime(&_last_times.total.user, &_last_times.total.system);

        _cpu_monitor = OS::startTimer(1000000000, cpuMonitorCallback, this);
        _cpu_monitor_lock.unlock();
    }

    void stopCpuMonitor() {
        _cpu_monitor_lock.lock();
        OS::stopTimer(_cpu_monitor);
    }

    void cpuMonitorCycle() {
        CpuTimes times;
        times.proc.real = OS::getProcessCpuTime(&times.proc.user, &times.proc.system);
        times.total.real = OS::getTotalCpuTime(&times.total.user, &times.total.system);

        float proc_user = 0, proc_system = 0, machine_total = 0;

        if (times.proc.real != (u64)-1 && times.proc.real > _last_times.proc.real) {
            float delta = (times.proc.real - _last_times.proc.real) * _available_processors;
            proc_user = ratio((times.proc.user - _last_times.proc.user) / delta);
            proc_system = ratio((times.proc.system - _last_times.proc.system) / delta);
        }

        if (times.total.real != (u64)-1 && times.total.real > _last_times.total.real) {
            float delta = times.total.real - _last_times.total.real;
            machine_total = ratio(((times.total.user + times.total.system) -
                                   (_last_times.total.user + _last_times.total.system)) / delta);
            if (machine_total < proc_user + proc_system) {
                machine_total = ratio(proc_user + proc_system);
            }
        }

        recordCpuLoad(&_cpu_monitor_buf, proc_user, proc_system, machine_total);

        if (_cpu_monitor_buf.offset() > BUFFER_LIMIT) {
            flush(&_cpu_monitor_buf);
        }

        _last_times = times;
    }

    static void cpuMonitorCallback(void* arg) {
        if (_cpu_monitor_lock.tryLock()) {
            ((Recording*)arg)->cpuMonitorCycle();
            _cpu_monitor_lock.unlock();
        }
    }

    static float ratio(float value) {
        return value < 0 ? 0 : value > 1 ? 1 : value;
    }

  public:
<<<<<<< HEAD
    Recording(int fd) : _fd(fd), _thread_set(), _packages(), _symbols(), _method_map() {
=======
    Recording(int fd) : _fd(fd), _thread_set(), _symbol_map(), _class_map(), _method_map() {
        _file_offset = lseek(_fd, 0, SEEK_END);
>>>>>>> 48e4fd50
        _start_time = OS::millis();
        _start_nanos = OS::nanotime();

        writeHeader(_buf);
        writeMetadata(_buf);
        writeRecordingInfo(_buf);
        flush(_buf);

        startCpuMonitor();
    }

    ~Recording() {
        stopCpuMonitor();

        _stop_nanos = OS::nanotime();
        _stop_time = OS::millis();

        for (int i = 0; i < CONCURRENCY_LEVEL; i++) {
            flush(&_buf[i]);
        }
        flush(&_cpu_monitor_buf);

        off_t cpool_offset = lseek(_fd, 0, SEEK_CUR);
        writeCpool(_buf);
        flush(_buf);

        off_t chunk_size = lseek(_fd, 0, SEEK_CUR);

        // Patch checkpoint size field
        _buf->putVar32(0, chunk_size - cpool_offset);
        ssize_t result = pwrite(_fd, _buf->data(), 5, cpool_offset);
        (void)result;

<<<<<<< HEAD
        // Patch chunk header
        _buf->put64(chunk_size);
        _buf->put64(cpool_offset);
        _buf->put64(68);
        _buf->put64(_start_time * 1000000);
        _buf->put64(_stop_nanos - _start_nanos);
        result = pwrite(_fd, _buf->data(), 40, 8);
=======
        // Patch metadata offset
        u64 metadata_start = OS::hton64(metadata_offset - _file_offset);
        result = pwrite(_fd, &metadata_start, sizeof(metadata_start), _file_offset + 8);
>>>>>>> 48e4fd50
        (void)result;

        close(_fd);
    }

    Buffer* buffer(int lock_index) {
        return &_buf[lock_index];
    }

    void fillNativeMethodInfo(MethodInfo* mi, const char* name) {
        mi->_class = Profiler::_instance.classMap()->lookup("");
        mi->_modifiers = 0x100;
        mi->_line_number_table_size = 0;
        mi->_line_number_table = NULL;

        if (name[0] == '_' && name[1] == 'Z') {
            int status;
            char* demangled = abi::__cxa_demangle(name, NULL, NULL, &status);
            if (demangled != NULL) {
                char* p = strchr(demangled, '(');
                if (p != NULL) *p = 0;
                mi->_name = _symbols.lookup(demangled);
                mi->_sig = _symbols.lookup("()L;");
                mi->_type = FRAME_CPP;
                free(demangled);
                return;
            }
        }

        size_t len = strlen(name);
        if (len >= 4 && strcmp(name + len - 4, "_[k]") == 0) {
            mi->_name = _symbols.lookup(name, len - 4);
            mi->_sig = _symbols.lookup("(Lk;)L;");
            mi->_type = FRAME_KERNEL;
        } else {
            mi->_name = _symbols.lookup(name);
            mi->_sig = _symbols.lookup("()L;");
            mi->_type = FRAME_NATIVE;
        }
    }

    void fillJavaMethodInfo(MethodInfo* mi, jmethodID method) {
        jvmtiEnv* jvmti = VM::jvmti();
        jclass method_class;
        char* class_name = NULL;
        char* method_name = NULL;
        char* method_sig = NULL;

        if (jvmti->GetMethodDeclaringClass(method, &method_class) == 0 &&
            jvmti->GetClassSignature(method_class, &class_name, NULL) == 0 &&
            jvmti->GetMethodName(method, &method_name, &method_sig, NULL) == 0) {
            mi->_class = Profiler::_instance.classMap()->lookup(class_name + 1, strlen(class_name) - 2);
            mi->_name = _symbols.lookup(method_name);
            mi->_sig = _symbols.lookup(method_sig);
        } else {
            mi->_class = Profiler::_instance.classMap()->lookup("");
            mi->_name = _symbols.lookup("jvmtiError");
            mi->_sig = _symbols.lookup("()L;");
        }

        jvmti->Deallocate((unsigned char*)method_sig);
        jvmti->Deallocate((unsigned char*)method_name);
        jvmti->Deallocate((unsigned char*)class_name);

        if (jvmti->GetMethodModifiers(method, &mi->_modifiers) != 0) {
            mi->_modifiers = 0;
        }

        if (jvmti->GetLineNumberTable(method, &mi->_line_number_table_size, &mi->_line_number_table) != 0) {
            mi->_line_number_table_size = 0;
            mi->_line_number_table = NULL;
        }

        mi->_type = FRAME_INTERPRETED;
    }

    MethodInfo* resolveMethod(ASGCT_CallFrame& frame) {
        jmethodID method = frame.method_id;
        MethodInfo* mi = &_method_map[method];

        if (mi->_key == 0) {
            mi->_key = _method_map.size();

            if (method == NULL) {
                fillNativeMethodInfo(mi, "unknown");
            } else if (frame.bci == BCI_NATIVE_FRAME || frame.bci == BCI_ERROR) {
                fillNativeMethodInfo(mi, (const char*)method);
            } else {
                fillJavaMethodInfo(mi, method);
            }
        }

        return mi;
    }

    u32 getPackage(const char* class_name) {
        const char* package = strrchr(class_name, '/');
        if (package == NULL) {
            return 0;
        }
        if (class_name[0] == '[') {
            class_name = strchr(class_name, 'L') + 1;
        }
        return _packages.lookup(class_name, package - class_name);
    }

    void flush(Buffer* buf) {
        ssize_t result = write(_fd, buf->data(), buf->offset());
        (void)result;
        buf->reset();
    }

    void flushIfNeeded(Buffer* buf) {
        if (buf->offset() >= RECORDING_BUFFER_LIMIT) {
            flush(buf);
        }
    }

    void writeHeader(Buffer* buf) {
        buf->put("FLR\0", 4);               // magic
        buf->put16(2);                      // major
        buf->put16(0);                      // minor
        buf->put64(0);                      // chunk size
        buf->put64(0);                      // cpool offset
        buf->put64(0);                      // meta offset
        buf->put64(_start_time * 1000000);  // start time, ns
        buf->put64(0);                      // duration, ns
        buf->put64(_start_nanos);           // start ticks
        buf->put64(1000000000);             // ticks per sec
        buf->put32(1);                      // features
    }

    void writeMetadata(Buffer* buf) {
        int metadata_start = buf->skip(5);  // size will be patched later
        buf->putVarint(T_METADATA);
        buf->putVarint(_start_nanos);
        buf->putVarint(0);
        buf->putVarint(1);

        std::vector<std::string>& strings = JfrMetadata::strings();
        buf->putVarint(strings.size());
        for (int i = 0; i < strings.size(); i++) {
            buf->putUtf8(strings[i].c_str());
        }

        writeElement(buf, JfrMetadata::root());

        buf->putVar32(metadata_start, buf->offset() - metadata_start);
    }

    void writeElement(Buffer* buf, const Element* e) {
        buf->putVarint(e->_name);

        buf->putVarint(e->_attributes.size());
        for (int i = 0; i < e->_attributes.size(); i++) {
            buf->putVarint(e->_attributes[i]._key);
            buf->putVarint(e->_attributes[i]._value);
        }

        buf->putVarint(e->_children.size());
        for (int i = 0; i < e->_children.size(); i++) {
            writeElement(buf, e->_children[i]);
        }
    }

    void writeRecordingInfo(Buffer* buf) {
        int tid = OS::threadId();
        addThread(tid);

        int start = buf->skip(1);
        buf->put8(T_ACTIVE_RECORDING);
        buf->putVarint(_start_nanos);
        buf->putVarint(0);
        buf->putVarint(tid);
        buf->putVarint(1);
        buf->putUtf8("async-profiler");
        buf->putUtf8("async-profiler.jfr");
        buf->putVarint(0x7fffffffffffffffULL);
        buf->putVarint(0);
        buf->putVarint(_start_time);
        buf->putVarint(0x7fffffffffffffffULL);
        buf->put8(start, buf->offset() - start);
    }

    void writeCpool(Buffer* buf) {
        buf->skip(5);  // size will be patched later
        buf->putVarint(T_CPOOL);
        buf->putVarint(_start_nanos);
        buf->putVarint(0);
        buf->putVarint(0);
        buf->putVarint(1);

        buf->putVarint(8);

        writeFrameTypes(buf);
        writeThreadStates(buf);
        writeThreads(buf);
        writeStackTraces(buf);
        writeMethods(buf);
        writeClasses(buf);
        writePackages(buf);
        writeSymbols(buf);
    }

    void writeFrameTypes(Buffer* buf) {
        buf->putVarint(T_FRAME_TYPE);
        buf->putVarint(6);
        buf->putVarint(FRAME_INTERPRETED);  buf->putUtf8("Interpreted");
        buf->putVarint(FRAME_JIT_COMPILED); buf->putUtf8("JIT compiled");
        buf->putVarint(FRAME_INLINED);      buf->putUtf8("Inlined");
        buf->putVarint(FRAME_NATIVE);       buf->putUtf8("Native");
        buf->putVarint(FRAME_CPP);          buf->putUtf8("C++");
        buf->putVarint(FRAME_KERNEL);       buf->putUtf8("Kernel");
    }

    void writeThreadStates(Buffer* buf) {
        buf->putVarint(T_THREAD_STATE);
        buf->putVarint(2);
        buf->putVarint(THREAD_RUNNING);     buf->putUtf8("STATE_RUNNABLE");
        buf->putVarint(THREAD_SLEEPING);    buf->putUtf8("STATE_SLEEPING");
    }

    void writeThreads(Buffer* buf) {
        std::vector<int> threads;
        _thread_set.collect(threads);

        MutexLocker ml(Profiler::_instance._thread_names_lock);
        std::map<int, std::string>& thread_names = Profiler::_instance._thread_names;
        std::map<int, jlong>& thread_ids = Profiler::_instance._thread_ids;
        char name_buf[32];

        buf->putVarint(T_THREAD);
        buf->putVarint(threads.size());
        for (int i = 0; i < threads.size(); i++) {
            const char* thread_name;
            jlong thread_id;
            std::map<int, std::string>::const_iterator it = thread_names.find(threads[i]);
            if (it != thread_names.end()) {
                thread_name = it->second.c_str();
                thread_id = thread_ids[threads[i]];
            } else {
                sprintf(name_buf, "[tid=%d]", threads[i]);
                thread_name = name_buf;
                thread_id = 0;
            }

            buf->putVarint(threads[i]);
            buf->putUtf8(thread_name);
            buf->putVarint(threads[i]);
            if (thread_id == 0) {
                buf->put8(0);
            } else {
                buf->putUtf8(thread_name);
            }
            buf->putVarint(thread_id);
            flushIfNeeded(buf);
        }
    }

    void writeStackTraces(Buffer* buf) {
        std::map<u32, CallTrace*> traces;
        Profiler::_instance._call_trace_storage.collect(traces);

        buf->putVarint(T_STACK_TRACE);
        buf->putVarint(traces.size());
        for (std::map<u32, CallTrace*>::const_iterator it = traces.begin(); it != traces.end(); ++it) {
            CallTrace* trace = it->second;
            buf->putVarint(it->first);
            buf->putVarint(0);  // truncated
            buf->putVarint(trace->num_frames);
            for (int i = 0; i < trace->num_frames; i++) {
                MethodInfo* mi = resolveMethod(trace->frames[i]);
                buf->putVarint(mi->_key);
                jint bci = trace->frames[i].bci;
                if (bci >= 0) {
                    buf->putVarint(mi->getLineNumber(bci));
                    buf->putVarint(bci);
                } else {
                    buf->put8(0);
                    buf->put8(0);
                }
                buf->putVarint(mi->_type);
                flushIfNeeded(buf);
            }
            flushIfNeeded(buf);
        }
    }

    void writeMethods(Buffer* buf) {
        jvmtiEnv* jvmti = VM::jvmti();

        buf->putVarint(T_METHOD);
        buf->putVarint(_method_map.size());
        for (std::map<jmethodID, MethodInfo>::const_iterator it = _method_map.begin(); it != _method_map.end(); ++it) {
            const MethodInfo& mi = it->second;
            buf->putVarint(mi._key);
            buf->putVarint(mi._class);
            buf->putVarint(mi._name);
            buf->putVarint(mi._sig);
            buf->putVarint(mi._modifiers);
            buf->putVarint(0);  // hidden
            flushIfNeeded(buf);

            if (mi._line_number_table != NULL) {
                jvmti->Deallocate((unsigned char*)mi._line_number_table);
            }
        }
    }

    void writeClasses(Buffer* buf) {
        std::map<u32, const char*> classes;
        Profiler::_instance.classMap()->collect(classes);

        buf->putVarint(T_CLASS);
        buf->putVarint(classes.size());
        for (std::map<u32, const char*>::const_iterator it = classes.begin(); it != classes.end(); ++it) {
            const char* name = it->second;
            buf->putVarint(it->first);
            buf->putVarint(0);  // classLoader
            buf->putVarint(_symbols.lookup(name));
            buf->putVarint(getPackage(name));
            buf->putVarint(0);  // access flags
            flushIfNeeded(buf);
        }
    }

    void writePackages(Buffer* buf) {
        std::map<u32, const char*> packages;
        _packages.collect(packages);

        buf->putVarint(T_PACKAGE);
        buf->putVarint(packages.size());
        for (std::map<u32, const char*>::const_iterator it = packages.begin(); it != packages.end(); ++it) {
            buf->putVarint(it->first);
            buf->putVarint(_symbols.lookup(it->second));
            flushIfNeeded(buf);
        }
    }

<<<<<<< HEAD
    void writeSymbols(Buffer* buf) {
        std::map<u32, const char*> symbols;
        _symbols.collect(symbols);

        buf->putVarint(T_SYMBOL);
        buf->putVarint(symbols.size());
        for (std::map<u32, const char*>::const_iterator it = symbols.begin(); it != symbols.end(); ++it) {
            buf->putVarint(it->first);
            buf->putUtf8(it->second);
            flushIfNeeded(buf);
        }
=======
    void writeMetadata(Buffer* buf, off_t checkpoint_offset) {
        int metadata_start = buf->offset();
        buf->put32(0);
        buf->put32(EVENT_METADATA);

        // Producers
        buf->put32(2);
        writeRecordingMetadata(buf);
        writeProfileMetadata(buf);

        buf->put64(_start_time);
        buf->put64(_stop_time);
        buf->put64(_start_nanos);
        buf->put64(1000000000);  // ticks per second
        buf->put64(checkpoint_offset - _file_offset);

        buf->put32(metadata_start, buf->offset() - metadata_start);
>>>>>>> 48e4fd50
    }

    void recordExecutionSample(Buffer* buf, int tid, u32 call_trace_id, ExecutionEvent* event) {
        int start = buf->skip(1);
        buf->put8(T_EXECUTION_SAMPLE);
        buf->putVarint(OS::nanotime());
        buf->putVarint(tid);
        buf->putVarint(call_trace_id);
        buf->putVarint(event->_thread_state);
        buf->put8(start, buf->offset() - start);
    }

    void recordAllocationInNewTLAB(Buffer* buf, int tid, u32 call_trace_id, AllocEvent* event) {
        int start = buf->skip(1);
        buf->put8(T_ALLOC_IN_NEW_TLAB);
        buf->putVarint(OS::nanotime());
        buf->putVarint(tid);
        buf->putVarint(call_trace_id);
        buf->putVarint(event->_class_id);
        buf->putVarint(event->_instance_size);
        buf->putVarint(event->_total_size);
        buf->put8(start, buf->offset() - start);
    }

    void recordAllocationOutsideTLAB(Buffer* buf, int tid, u32 call_trace_id, AllocEvent* event) {
        int start = buf->skip(1);
        buf->put8(T_ALLOC_OUTSIDE_TLAB);
        buf->putVarint(OS::nanotime());
        buf->putVarint(tid);
        buf->putVarint(call_trace_id);
        buf->putVarint(event->_class_id);
        buf->putVarint(event->_total_size);
        buf->put8(start, buf->offset() - start);
    }

    void recordMonitorBlocked(Buffer* buf, int tid, u32 call_trace_id, LockEvent* event) {
        int start = buf->skip(1);
        buf->put8(T_MONITOR_ENTER);
        buf->putVarint(event->_start_time);
        buf->putVarint(event->_end_time - event->_start_time);
        buf->putVarint(tid);
        buf->putVarint(call_trace_id);
        buf->putVarint(event->_class_id);
        buf->putVarint(event->_address);
        buf->put8(start, buf->offset() - start);
    }

    void recordThreadPark(Buffer* buf, int tid, u32 call_trace_id, LockEvent* event) {
        int start = buf->skip(1);
        buf->put8(T_THREAD_PARK);
        buf->putVarint(event->_start_time);
        buf->putVarint(event->_end_time - event->_start_time);
        buf->putVarint(tid);
        buf->putVarint(call_trace_id);
        buf->putVarint(event->_class_id);
        buf->putVarint(event->_timeout);
        buf->putVarint(event->_address);
        buf->put8(start, buf->offset() - start);
    }

    void recordCpuLoad(Buffer* buf, float proc_user, float proc_system, float machine_total) {
        int start = buf->skip(1);
        buf->put8(T_CPU_LOAD);
        buf->putVarint(OS::nanotime());
        buf->putFloat(proc_user);
        buf->putFloat(proc_system);
        buf->putFloat(machine_total);
        buf->put8(start, buf->offset() - start);
    }

    void addThread(int tid) {
        if (!_thread_set.accept(tid)) {
            _thread_set.add(tid);
        }
    }
};

SpinLock Recording::_cpu_monitor_lock(1);


Error FlightRecorder::start(const char* file, bool reset) {
    if (file == NULL || file[0] == 0) {
        return Error("Flight Recorder output file is not specified");
    }

    int fd = open(file, O_CREAT | O_WRONLY | (reset ? O_TRUNC : 0), 0644);
    if (fd == -1) {
        return Error("Cannot open Flight Recorder output file");
    }

    _rec = new Recording(fd);
    return Error::OK;
}

void FlightRecorder::stop() {
    if (_rec != NULL) {
        delete _rec;
        _rec = NULL;
    }
}

// TODO: record events with call_trace_id == 0, and use stack allocated buffer if needed
void FlightRecorder::recordEvent(int lock_index, int tid, u32 call_trace_id,
                                 int event_type, Event* event, u64 counter) {
    if (_rec != NULL && call_trace_id != 0) {
        Buffer* buf = _rec->buffer(lock_index);
        switch (event_type) {
            case 0:
                _rec->recordExecutionSample(buf, tid, call_trace_id, (ExecutionEvent*)event);
                break;
            case BCI_ALLOC:
                _rec->recordAllocationInNewTLAB(buf, tid, call_trace_id, (AllocEvent*)event);
                break;
            case BCI_ALLOC_OUTSIDE_TLAB:
                _rec->recordAllocationOutsideTLAB(buf, tid, call_trace_id, (AllocEvent*)event);
                break;
            case BCI_LOCK:
                _rec->recordMonitorBlocked(buf, tid, call_trace_id, (LockEvent*)event);
                break;
            case BCI_PARK:
                _rec->recordThreadPark(buf, tid, call_trace_id, (LockEvent*)event);
                break;
        }
        _rec->flushIfNeeded(buf);
        _rec->addThread(tid);
    }
}<|MERGE_RESOLUTION|>--- conflicted
+++ resolved
@@ -197,12 +197,9 @@
     static SpinLock _cpu_monitor_lock;
 
     RecordingBuffer _buf[CONCURRENCY_LEVEL];
+    int _available_processors;
     int _fd;
-<<<<<<< HEAD
-    int _available_processors;
-=======
     off_t _file_offset;
->>>>>>> 48e4fd50
     ThreadFilter _thread_set;
     Dictionary _packages;
     Dictionary _symbols;
@@ -272,12 +269,8 @@
     }
 
   public:
-<<<<<<< HEAD
     Recording(int fd) : _fd(fd), _thread_set(), _packages(), _symbols(), _method_map() {
-=======
-    Recording(int fd) : _fd(fd), _thread_set(), _symbol_map(), _class_map(), _method_map() {
         _file_offset = lseek(_fd, 0, SEEK_END);
->>>>>>> 48e4fd50
         _start_time = OS::millis();
         _start_nanos = OS::nanotime();
 
@@ -311,7 +304,6 @@
         ssize_t result = pwrite(_fd, _buf->data(), 5, cpool_offset);
         (void)result;
 
-<<<<<<< HEAD
         // Patch chunk header
         _buf->put64(chunk_size);
         _buf->put64(cpool_offset);
@@ -319,11 +311,6 @@
         _buf->put64(_start_time * 1000000);
         _buf->put64(_stop_nanos - _start_nanos);
         result = pwrite(_fd, _buf->data(), 40, 8);
-=======
-        // Patch metadata offset
-        u64 metadata_start = OS::hton64(metadata_offset - _file_offset);
-        result = pwrite(_fd, &metadata_start, sizeof(metadata_start), _file_offset + 8);
->>>>>>> 48e4fd50
         (void)result;
 
         close(_fd);
@@ -663,7 +650,6 @@
         }
     }
 
-<<<<<<< HEAD
     void writeSymbols(Buffer* buf) {
         std::map<u32, const char*> symbols;
         _symbols.collect(symbols);
@@ -675,25 +661,6 @@
             buf->putUtf8(it->second);
             flushIfNeeded(buf);
         }
-=======
-    void writeMetadata(Buffer* buf, off_t checkpoint_offset) {
-        int metadata_start = buf->offset();
-        buf->put32(0);
-        buf->put32(EVENT_METADATA);
-
-        // Producers
-        buf->put32(2);
-        writeRecordingMetadata(buf);
-        writeProfileMetadata(buf);
-
-        buf->put64(_start_time);
-        buf->put64(_stop_time);
-        buf->put64(_start_nanos);
-        buf->put64(1000000000);  // ticks per second
-        buf->put64(checkpoint_offset - _file_offset);
-
-        buf->put32(metadata_start, buf->offset() - metadata_start);
->>>>>>> 48e4fd50
     }
 
     void recordExecutionSample(Buffer* buf, int tid, u32 call_trace_id, ExecutionEvent* event) {
